--- conflicted
+++ resolved
@@ -1,12 +1,7 @@
 {
   "name": "go",
   "displayName": "Go",
-<<<<<<< HEAD
-  "version": "0.30.0",
-=======
-  "version": "0.31.0-dev",
-  "preview": true,
->>>>>>> 8a5263d5
+  "version": "0.31.0",
   "publisher": "golang",
   "description": "Rich Go language support for Visual Studio Code",
   "author": {
@@ -2073,11 +2068,7 @@
             "build.templateExtensions": {
               "type": "array",
               "markdownDescription": "templateExtensions gives the extensions of file names that are treateed\nas template files. (The extension\nis the part of the file name after the final dot.)\n",
-<<<<<<< HEAD
-              "default": "[\"tmpl\",\"gotmpl\"]",
-=======
               "default": [],
->>>>>>> 8a5263d5
               "scope": "resource"
             },
             "formatting.gofumpt": {
