/*---------------------------------------------------------
 * Copyright (C) Microsoft Corporation. All rights reserved.
 * Licensed under the MIT License. See LICENSE in the project root for license information.
 *--------------------------------------------------------*/

'use strict';

import cp = require('child_process');
import fs = require('fs');
import path = require('path');
import { SemVer } from 'semver';
import util = require('util');
import vscode = require('vscode');
import { toolInstallationEnvironment } from './goEnv';
<<<<<<< HEAD
import { initGoStatusBar } from './goEnvironmentStatus';
=======
import { addGoRuntimeBaseToPATH, initGoStatusBar } from './goEnvironmentStatus';
>>>>>>> 8aab1a28
import { getLanguageServerToolPath } from './goLanguageServer';
import { restartLanguageServer } from './goMain';
import { hideGoStatus, outputChannel, showGoStatus } from './goStatus';
import {
	containsTool,
	disableModulesForWildcard,
	getConfiguredTools,
	getImportPath,
	getImportPathWithVersion,
	getTool,
	hasModSuffix,
	Tool,
	ToolAtVersion,
} from './goTools';
import {
	getBinPath,
	getGoConfig,
	getGoVersion,
	getTempFilePath,
	GoVersion,
	rmdirRecursive,
} from './util';
import { envPath, getCurrentGoRoot, getToolFromToolPath, setCurrentGoRoot } from './utils/goPath';

// declinedUpdates tracks the tools that the user has declined to update.
const declinedUpdates: Tool[] = [];

// declinedUpdates tracks the tools that the user has declined to install.
const declinedInstalls: Tool[] = [];

export async function installAllTools(updateExistingToolsOnly: boolean = false) {
	const goVersion = await getGoVersion();
	let allTools = getConfiguredTools(goVersion);

	// exclude tools replaced by alternateTools.
	const alternateTools: { [key: string]: string } = getGoConfig().get('alternateTools');
	allTools = allTools.filter((tool) => {
		return !alternateTools[tool.name];
	});

	// Update existing tools by finding all tools the user has already installed.
	if (updateExistingToolsOnly) {
		await installTools(
			allTools.filter((tool) => {
				const toolPath = getBinPath(tool.name);
				return toolPath && path.isAbsolute(toolPath);
			}),
			goVersion
		);
		return;
	}

	// Otherwise, allow the user to select which tools to install or update.
	const selected = await vscode.window.showQuickPick(
		allTools.map((x) => {
			const item: vscode.QuickPickItem = {
				label: x.name,
				description: x.description
			};
			return item;
		}),
		{
			canPickMany: true,
			placeHolder: 'Select the tools to install/update.'
		}
	);
	if (!selected) {
		return;
	}
	await installTools(selected.map((x) => getTool(x.label)), goVersion);
}

/**
 * Installs given array of missing tools. If no input is given, the all tools are installed
 *
 * @param missing array of tool names and optionally, their versions to be installed.
 *                If a tool's version is not specified, it will install the latest.
 * @param goVersion version of Go that affects how to install the tool. (e.g. modules vs legacy GOPATH mode)
 */
export async function installTools(missing: ToolAtVersion[], goVersion: GoVersion): Promise<void> {
	if (!missing) {
		return;
	}

	outputChannel.show();
	outputChannel.clear();

	const envForTools = toolInstallationEnvironment();
	const toolsGopath = envForTools['GOPATH'];
	let envMsg = `Tools environment: GOPATH=${toolsGopath}`;
	if (envForTools['GOBIN']) {
		envMsg += `, GOBIN=${envForTools['GOBIN']}`;
	}
	outputChannel.appendLine(envMsg);

	let installingMsg = `Installing ${missing.length} ${missing.length > 1 ? 'tools' : 'tool'} at `;
	if (envForTools['GOBIN']) {
		installingMsg += `the configured GOBIN: ${envForTools['GOBIN']}`;
	} else {
		const p = toolsGopath.split(path.delimiter).map((e) => path.join(e, 'bin')).join(path.delimiter);
		installingMsg += `${p}`;
	}

	// If the user is on Go >= 1.11, tools should be installed with modules enabled.
	// This ensures that users get the latest tagged version, rather than master,
	// which may be unstable.
	let modulesOff = false;
	if (goVersion.lt('1.11')) {
		modulesOff = true;
	} else {
		installingMsg += ' in module mode.';
	}

	outputChannel.appendLine(installingMsg);
	missing.forEach((missingTool) => {
		let toolName = missingTool.name;
		if (missingTool.version) {
			toolName += '@' + missingTool.version;
		}
		outputChannel.appendLine('  ' + toolName);
	});

	outputChannel.appendLine(''); // Blank line for spacing.

	const toInstall: Promise<{ tool: Tool, reason: string }>[] = [];
	for (const tool of missing) {
		// Disable modules for tools which are installed with the "..." wildcard.
		const modulesOffForTool = modulesOff || disableModulesForWildcard(tool, goVersion);

		const reason = installTool(tool, goVersion, envForTools, !modulesOffForTool);
		toInstall.push(Promise.resolve({ tool, reason: await reason }));
	}

	const results = await Promise.all(toInstall);

	const failures: { tool: ToolAtVersion, reason: string }[] = [];
	for (const result of results) {
		if (result.reason === '') {
			// Restart the language server if a new binary has been installed.
			if (result.tool.name === 'gopls') {
				restartLanguageServer();
			}
		} else {
			failures.push(result);
		}
	}

	// Report detailed information about any failures.
	outputChannel.appendLine(''); // blank line for spacing
	if (failures.length === 0) {
		outputChannel.appendLine('All tools successfully installed. You are ready to Go :).');
	} else {
		outputChannel.appendLine(failures.length + ' tools failed to install.\n');
		for (const failure of failures) {
			outputChannel.appendLine(`${failure.tool.name}: ${failure.reason} `);
		}
	}
}

export async function installTool(
	tool: ToolAtVersion, goVersion: GoVersion,
	envForTools: NodeJS.Dict<string>, modulesOn: boolean): Promise<string> {
	// Some tools may have to be closed before we reinstall them.
	if (tool.close) {
		const reason = await tool.close(envForTools);
		if (reason) {
			return reason;
		}
	}
	// Install tools in a temporary directory, to avoid altering go.mod files.
	const mkdtemp = util.promisify(fs.mkdtemp);
	const toolsTmpDir = await mkdtemp(getTempFilePath('go-tools-'));
	const env = Object.assign({}, envForTools);
	let tmpGoModFile: string;
	if (modulesOn) {
		env['GO111MODULE'] = 'on';

		// Write a temporary go.mod file to avoid version conflicts.
		tmpGoModFile = path.join(toolsTmpDir, 'go.mod');
		const writeFile = util.promisify(fs.writeFile);
		await writeFile(tmpGoModFile, 'module tools');
	} else {
		envForTools['GO111MODULE'] = 'off';
	}

	// Build the arguments list for the tool installation.
	const args = ['get', '-v'];
	// Only get tools at master if we are not using modules.
	if (!modulesOn) {
		args.push('-u');
	}
	// Tools with a "mod" suffix should not be installed,
	// instead we run "go build -o" to rename them.
	if (hasModSuffix(tool)) {
		args.push('-d');
	}
	let importPath: string;
	if (!modulesOn) {
		importPath = getImportPath(tool, goVersion);
	} else {
		importPath = getImportPathWithVersion(tool, tool.version, goVersion);
	}
	args.push(importPath);

	let output: string;
	let result: string = '';
	try {
		const opts = {
			env,
			cwd: toolsTmpDir,
		};
		const execFile = util.promisify(cp.execFile);
		const { stdout, stderr } = await execFile(goVersion.binaryPath, args, opts);
		output = `${stdout} ${stderr}`;

		// TODO(rstambler): Figure out why this happens and maybe delete it.
		if (stderr.indexOf('unexpected directory layout:') > -1) {
			await execFile(goVersion.binaryPath, args, opts);
		} else if (hasModSuffix(tool)) {
			const gopath = env['GOPATH'];
			if (!gopath) {
				return `GOPATH not configured in environment`;
			}
			const destDir = gopath.split(path.delimiter)[0];
			const outputFile = path.join(destDir, 'bin', process.platform === 'win32' ? `${tool.name}.exe` : tool.name);
			await execFile(goVersion.binaryPath, ['build', '-o', outputFile, importPath], opts);
		}
		const toolImportPath = tool.version ? importPath + '@' + tool.version : importPath;
		const toolInstallPath = getBinPath(tool.name);
		outputChannel.appendLine(`Installing ${toolImportPath} (${toolInstallPath}) SUCCEEDED`);
	} catch (e) {
		outputChannel.appendLine(`Installing ${importPath} FAILED`);
		result = `failed to install ${tool}: ${e} ${output} `;
	}

	// Delete the temporary installation directory.
	rmdirRecursive(toolsTmpDir);

	return result;
}

export async function promptForMissingTool(toolName: string) {
	const tool = getTool(toolName);

	// If user has declined to install this tool, don't prompt for it.
	if (containsTool(declinedInstalls, tool)) {
		return;
	}

	const goVersion = await getGoVersion();
	if (!goVersion) {
		return;
	}

	// Show error messages for outdated tools or outdated Go versions.
	if (tool.minimumGoVersion && goVersion.lt(tool.minimumGoVersion.format())) {
		vscode.window.showInformationMessage(`You are using go${goVersion.format()}, but ${tool.name} requires at least go${tool.minimumGoVersion.format()}.`);
		return;
	}
	if (tool.maximumGoVersion && goVersion.gt(tool.maximumGoVersion.format())) {
		vscode.window.showInformationMessage(`You are using go${goVersion.format()}, but ${tool.name} only supports go${tool.maximumGoVersion.format()} and below.`);
		return;
	}

	const installOptions = ['Install'];
	let missing = await getMissingTools(goVersion);
	if (!containsTool(missing, tool)) {
		return;
	}
	missing = missing.filter((x) => x === tool || tool.isImportant);
	if (missing.length > 1) {
		// Offer the option to install all tools.
		installOptions.push('Install All');
	}
	const msg = `The "${tool.name}" command is not available.
Run "go get -v ${getImportPath(tool, goVersion)}" to install.`;
	const selected = await vscode.window.showInformationMessage(msg, ...installOptions);
	switch (selected) {
		case 'Install':
			await installTools([tool], goVersion);
			break;
		case 'Install All':
			await installTools(missing, goVersion);
			hideGoStatus();
			break;
		default:
			// The user has declined to install this tool.
			declinedInstalls.push(tool);
			break;
	}
}

export async function promptForUpdatingTool(toolName: string, newVersion?: SemVer) {
	const tool = getTool(toolName);
	const toolVersion = { ...tool, version: newVersion }; // ToolWithVersion

	// If user has declined to update, then don't prompt.
	if (containsTool(declinedUpdates, tool)) {
		return;
	}
	const goVersion = await getGoVersion();
	let updateMsg = `Your version of ${tool.name} appears to be out of date. Please update for an improved experience.`;
	const choices: string[] = ['Update'];
	if (toolName === `gopls`) {
		choices.push('Release Notes');
	}
	if (newVersion) {
		updateMsg = `A new version of ${tool.name} (v${newVersion}) is available. Please update for an improved experience.`;
	}
	const selected = await vscode.window.showInformationMessage(updateMsg, ...choices);
	switch (selected) {
		case 'Update':
			await installTools([toolVersion], goVersion);
			break;
		case 'Release Notes':
			vscode.commands.executeCommand(
				'vscode.open',
				vscode.Uri.parse(`https://github.com/golang/tools/releases/tag/${tool.name}/v${newVersion}`)
			);
			break;
		default:
			declinedUpdates.push(tool);
			break;
	}
}

export function updateGoVarsFromConfig(): Promise<void> {
<<<<<<< HEAD
	// FIXIT: when user changes the environment variable settings or go.gopath, the following
	// condition prevents from updating the process.env accordingly, so the extension will lie.
	// Needs to clean up.
	if (process.env['GOPATH'] && process.env['GOPROXY'] && process.env['GOBIN']) {
		return Promise.resolve();
	}

=======
>>>>>>> 8aab1a28
	// FIXIT: if updateGoVarsFromConfig is called again after addGoRuntimeBaseToPATH sets PATH,
	// the go chosen by getBinPath based on PATH will not change.
	const goRuntimePath = getBinPath('go', false);
	if (!goRuntimePath) {
		suggestDownloadGo();
		return;
	}

	return new Promise<void>((resolve, reject) => {
		cp.execFile(goRuntimePath, ['env', 'GOPATH', 'GOROOT', 'GOPROXY', 'GOBIN', 'GOMODCACHE'], (err, stdout, stderr) => {
			if (err) {
				return reject();
			}
			const envOutput = stdout.split('\n');
			if (!process.env['GOPATH'] && envOutput[0].trim()) {
				process.env['GOPATH'] = envOutput[0].trim();
			}
			if (envOutput[1] && envOutput[1].trim()) {
				setCurrentGoRoot(envOutput[1].trim());
			}
			if (!process.env['GOPROXY'] && envOutput[2] && envOutput[2].trim()) {
				process.env['GOPROXY'] = envOutput[2].trim();
			}
			if (!process.env['GOBIN'] && envOutput[3] && envOutput[3].trim()) {
				process.env['GOBIN'] = envOutput[3].trim();
			}
<<<<<<< HEAD
=======
			if (!process.env['GOMODCACHE']) {
				process.env['GOMODCACHE'] = envOutput[4].trim();
			}
>>>>>>> 8aab1a28

			// cgo, gopls, and other underlying tools will inherit the environment and attempt
			// to locate 'go' from the PATH env var.
			addGoRuntimeBaseToPATH(path.join(getCurrentGoRoot(), 'bin'));
			initGoStatusBar();
			// TODO: restart language server or synchronize with language server update.

			return resolve();
		});
	});
}

// PATH value cached before addGoRuntimeBaseToPath modified.
let defaultPathEnv = '';

// addGoRuntimeBaseToPATH adds the given path to the front of the PATH environment variable.
// It removes duplicates.
// TODO: can we avoid changing PATH but utilize toolExecutionEnv?
function addGoRuntimeBaseToPATH(newGoRuntimeBase: string) {
	if (!newGoRuntimeBase) {
		return;
	}

	let pathEnvVar: string;
	if (process.env.hasOwnProperty('PATH')) {
		pathEnvVar = 'PATH';
	} else if (process.platform === 'win32' && process.env.hasOwnProperty('Path')) {
		pathEnvVar = 'Path';
	} else {
		return;
	}

	if (!defaultPathEnv) {  // cache the default value
		defaultPathEnv = <string>process.env[pathEnvVar];
	}

	let pathVars = defaultPathEnv.split(path.delimiter);
	pathVars = pathVars.filter((p) => p !== newGoRuntimeBase);
	pathVars.unshift(newGoRuntimeBase);
	process.env[pathEnvVar] = pathVars.join(path.delimiter);
}

let alreadyOfferedToInstallTools = false;

export async function offerToInstallTools() {
	if (alreadyOfferedToInstallTools) {
		return;
	}
	alreadyOfferedToInstallTools = true;

	const goVersion = await getGoVersion();
	let missing = await getMissingTools(goVersion);
	missing = missing.filter((x) => x.isImportant);
	if (missing.length > 0) {
		showGoStatus('Analysis Tools Missing', 'go.promptforinstall', 'Not all Go tools are available on the GOPATH');
		vscode.commands.registerCommand('go.promptforinstall', () => {
			const installItem = {
				title: 'Install',
				async command() {
					hideGoStatus();
					await installTools(missing, goVersion);
				}
			};
			const showItem = {
				title: 'Show',
				command() {
					outputChannel.clear();
					outputChannel.appendLine('Below tools are needed for the basic features of the Go extension.');
					missing.forEach((x) => outputChannel.appendLine(x.name));
				}
			};
			vscode.window
				.showInformationMessage(
					'Failed to find some of the Go analysis tools. Would you like to install them?',
					installItem,
					showItem
				)
				.then((selection) => {
					if (selection) {
						selection.command();
					} else {
						hideGoStatus();
					}
				});
		});
	}

	const usingSourceGraph = getToolFromToolPath(getLanguageServerToolPath()) === 'go-langserver';
	if (usingSourceGraph && goVersion.gt('1.10')) {
		const promptMsg =
			'The language server from Sourcegraph is no longer under active development and it does not support Go modules as well. Please install and use the language server from Google or disable the use of language servers altogether.';
		const disableLabel = 'Disable language server';
		const installLabel = 'Install';
		const selected = await vscode.window.showInformationMessage(promptMsg, installLabel, disableLabel);
		if (selected === installLabel) {
			await installTools([getTool('gopls')], goVersion);
		} else if (selected === disableLabel) {
			const goConfig = getGoConfig();
			const inspectLanguageServerSetting = goConfig.inspect('useLanguageServer');
			if (inspectLanguageServerSetting.globalValue === true) {
				goConfig.update('useLanguageServer', false, vscode.ConfigurationTarget.Global);
			} else if (inspectLanguageServerSetting.workspaceFolderValue === true) {
				goConfig.update('useLanguageServer', false, vscode.ConfigurationTarget.WorkspaceFolder);
			}
		}
	}
}

function getMissingTools(goVersion: GoVersion): Promise<Tool[]> {
	const keys = getConfiguredTools(goVersion);
	return Promise.all<Tool>(
		keys.map(
			(tool) =>
				new Promise<Tool>((resolve, reject) => {
					const toolPath = getBinPath(tool.name);
					resolve(path.isAbsolute(toolPath) ? null : tool);
				})
		)
	).then((res) => {
		return res.filter((x) => x != null);
	});
}

let suggestedDownloadGo = false;

async function suggestDownloadGo() {
	if (suggestedDownloadGo) {
		vscode.window.showErrorMessage(
			`Failed to find the "go" binary in either GOROOT(${getCurrentGoRoot()}) or PATH(${envPath}).`
		);
		return;
	}

	const choice = await vscode.window.showErrorMessage(
		`Failed to find the "go" binary in either GOROOT(${getCurrentGoRoot()}) or PATH(${envPath}. ` +
		`Check PATH, or Install Go and reload the window.`,
		'Go to Download Page'
	);
	if (choice === 'Go to Download Page') {
		vscode.env.openExternal(vscode.Uri.parse('https://golang.org/dl/'));
	}
	suggestedDownloadGo = true;
}<|MERGE_RESOLUTION|>--- conflicted
+++ resolved
@@ -12,11 +12,7 @@
 import util = require('util');
 import vscode = require('vscode');
 import { toolInstallationEnvironment } from './goEnv';
-<<<<<<< HEAD
-import { initGoStatusBar } from './goEnvironmentStatus';
-=======
 import { addGoRuntimeBaseToPATH, initGoStatusBar } from './goEnvironmentStatus';
->>>>>>> 8aab1a28
 import { getLanguageServerToolPath } from './goLanguageServer';
 import { restartLanguageServer } from './goMain';
 import { hideGoStatus, outputChannel, showGoStatus } from './goStatus';
@@ -344,16 +340,6 @@
 }
 
 export function updateGoVarsFromConfig(): Promise<void> {
-<<<<<<< HEAD
-	// FIXIT: when user changes the environment variable settings or go.gopath, the following
-	// condition prevents from updating the process.env accordingly, so the extension will lie.
-	// Needs to clean up.
-	if (process.env['GOPATH'] && process.env['GOPROXY'] && process.env['GOBIN']) {
-		return Promise.resolve();
-	}
-
-=======
->>>>>>> 8aab1a28
 	// FIXIT: if updateGoVarsFromConfig is called again after addGoRuntimeBaseToPATH sets PATH,
 	// the go chosen by getBinPath based on PATH will not change.
 	const goRuntimePath = getBinPath('go', false);
@@ -380,12 +366,9 @@
 			if (!process.env['GOBIN'] && envOutput[3] && envOutput[3].trim()) {
 				process.env['GOBIN'] = envOutput[3].trim();
 			}
-<<<<<<< HEAD
-=======
 			if (!process.env['GOMODCACHE']) {
 				process.env['GOMODCACHE'] = envOutput[4].trim();
 			}
->>>>>>> 8aab1a28
 
 			// cgo, gopls, and other underlying tools will inherit the environment and attempt
 			// to locate 'go' from the PATH env var.
@@ -396,36 +379,6 @@
 			return resolve();
 		});
 	});
-}
-
-// PATH value cached before addGoRuntimeBaseToPath modified.
-let defaultPathEnv = '';
-
-// addGoRuntimeBaseToPATH adds the given path to the front of the PATH environment variable.
-// It removes duplicates.
-// TODO: can we avoid changing PATH but utilize toolExecutionEnv?
-function addGoRuntimeBaseToPATH(newGoRuntimeBase: string) {
-	if (!newGoRuntimeBase) {
-		return;
-	}
-
-	let pathEnvVar: string;
-	if (process.env.hasOwnProperty('PATH')) {
-		pathEnvVar = 'PATH';
-	} else if (process.platform === 'win32' && process.env.hasOwnProperty('Path')) {
-		pathEnvVar = 'Path';
-	} else {
-		return;
-	}
-
-	if (!defaultPathEnv) {  // cache the default value
-		defaultPathEnv = <string>process.env[pathEnvVar];
-	}
-
-	let pathVars = defaultPathEnv.split(path.delimiter);
-	pathVars = pathVars.filter((p) => p !== newGoRuntimeBase);
-	pathVars.unshift(newGoRuntimeBase);
-	process.env[pathEnvVar] = pathVars.join(path.delimiter);
 }
 
 let alreadyOfferedToInstallTools = false;
